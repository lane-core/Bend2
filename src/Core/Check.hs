--- conflicted
+++ resolved
@@ -147,13 +147,8 @@
     Sym s -> do
       let bookEnums = [ Enu tags | (k, (_, (Sig (Enu tags) _), Set)) <- M.toList defs ]
       case find isEnuWithTag bookEnums of
-<<<<<<< HEAD
         Just t  -> Done (book, Sym s, t)
-        Nothing -> Fail $ CantInfer span (normalCtx book ctx)
-=======
-        Just t  -> Done t
         Nothing -> Fail $ Undefined span (normalCtx book ctx) ("@" ++ s)
->>>>>>> ec54d382
         where
           isEnuWithTag (Enu tags) = s `elem` tags
           isEnuWithTag _ = False
