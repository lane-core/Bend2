--- conflicted
+++ resolved
@@ -141,9 +141,6 @@
   , n: Nat
   , x: Vec(A,n)
   ) -> P(n,x):
-<<<<<<< HEAD
-  ()
-=======
   match x:
     case (ctr, bag):
       match ctr:
@@ -160,5 +157,4 @@
     case False _:
       True
     case True x :
-      x
->>>>>>> 0b66e08c
+      x